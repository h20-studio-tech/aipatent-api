--- conflicted
+++ resolved
@@ -1,63 +1,36 @@
 import os
 import instructor
 import asyncio
-<<<<<<< HEAD
-import pytesseract
-import pdfplumber
-from time import time
+import base64
+import re
+import json
 from io import BytesIO
 from pdfplumber.page import Page
 from openai import AsyncOpenAI
 from src.utils.logging_helper import create_logger
 from src.utils.langfuse_client import get_prompt
-=======
-import base64
-import re
-import json
-from io import BytesIO
->>>>>>> 8847736f
 from typing import Union
 from time import time
-from logging import getLogger
-from typing import cast, Optional, Union, List
 
 import pdfplumber
 import pytesseract
 from dotenv import load_dotenv
 from langfuse.decorators import observe
-from openai import AsyncOpenAI
-from pdfplumber.page import Page
 from PIL import Image
 
 from src.models.ocr_schemas import (
-<<<<<<< HEAD
-    Embodiments,
-    ProcessedPage,
-=======
-    DetailedDescriptionEmbodiment,
->>>>>>> 8847736f
+    Embodiments, 
+    ProcessedPage, 
     Embodiment,
-    Embodiments,
     HeaderDetectionPage,
-    ProcessedPage,
     PatentSectionWithConfidence,
     CategoryResponse,
     EmbodimentSummary,
     EmbodimentSpellCheck,
-<<<<<<< HEAD
     DetailedDescriptionEmbodiment,
-    PatentSectionWithConfidence,
-    CategoryResponse,
     Glossary,
     GlossaryPageFlag
     )
-import re
-=======
-    HeaderDetection,
-)
-from src.utils.langfuse_client import get_prompt
-from src.utils.logging_helper import create_logger
->>>>>>> 8847736f
 
 # Configure logging
 logger = create_logger("ocr.py")
@@ -176,14 +149,6 @@
             if is_header:
                 logger.info(f"Found potential header (line {i+1}): '{line}'")
                 
-<<<<<<< HEAD
-                
-                if ("detailed description" in line_lower or
-                    "detailed description of the invention" in line_lower or
-                    "detailed description and preferred embodiments" in line_lower or
-                    "detailed description of the embodiments" in line_lower or
-                    "description of the invention" in line_lower) and "detailed description" not in detected_sections:
-=======
                 # Strict regex for Detailed Description header variants
                 detailed_desc_patterns = [
                     r"\bdetailed\s+description\b",
@@ -194,7 +159,6 @@
                 ]
                 matched_detailed_header = any(re.search(pat, line_lower) for pat in detailed_desc_patterns)
                 if matched_detailed_header and "detailed description" not in detected_sections:
->>>>>>> 8847736f
                     # Only consider Detailed Description after Summary has been detected
                     if "summary of invention" in detected_sections:
                         detected_section = "detailed description"
@@ -750,7 +714,48 @@
     results = await asyncio.gather(*tasks)
     return results
 
-<<<<<<< HEAD
+async def add_headers_to_embodiments(
+    dd_embs: list[DetailedDescriptionEmbodiment],
+    header_pages: list[HeaderDetectionPage],
+) -> list[DetailedDescriptionEmbodiment]:
+    """Attach detected page headers to their corresponding detailed-description embodiments.
+    
+    Each embodiment is matched by `(filename, page_number)` to the result from
+    `detect_description_headers`.
+    
+    Carry-forward rule for orphan pages:
+        If a page has *no* detected header, assign the most recent header that
+        appeared on an earlier page of the same file. This prevents orphan
+        embodiments and mirrors how authors sometimes place a header once and
+        continue content on subsequent pages.
+    """
+    # Direct look-ups for pages with explicit headers
+    page_lookup: dict[tuple[str, int], str] = {
+        (hp.filename, hp.page_number): hp.header  # type: ignore[arg-type]
+        for hp in header_pages
+        if hp.has_header and hp.header  # ensure header text present
+    }
+
+    # Track last seen header per file for carry-forward
+    last_header: dict[str, str] = {}
+
+    # Sort embodiments to ensure forward iteration by page order within each file
+    dd_embs_sorted = sorted(dd_embs, key=lambda e: (e.filename, e.page_number))
+
+    for emb in dd_embs_sorted:
+        key = (emb.filename, emb.page_number)
+
+        if key in page_lookup:
+            # Direct match – use it and update last header cache
+            emb.header = page_lookup[key]
+            last_header[emb.filename] = page_lookup[key]
+        else:
+            # No header detected on this page – use carry-forward if available
+            if emb.header is None and emb.filename in last_header:
+                emb.header = last_header[emb.filename]
+
+    return dd_embs
+
 @observe()
 async def extract_glossary_subsection(segmented_pages: list[ProcessedPage]) -> Glossary | None:
     """
@@ -815,49 +820,6 @@
         )
         flags.append((page, flag))
     return flags
-=======
-async def add_headers_to_embodiments(
-    dd_embs: list[DetailedDescriptionEmbodiment],
-    header_pages: list[HeaderDetectionPage],
-) -> list[DetailedDescriptionEmbodiment]:
-    """Attach detected page headers to their corresponding detailed-description embodiments.
-    
-    Each embodiment is matched by `(filename, page_number)` to the result from
-    `detect_description_headers`.
-    
-    Carry-forward rule for orphan pages:
-        If a page has *no* detected header, assign the most recent header that
-        appeared on an earlier page of the same file. This prevents orphan
-        embodiments and mirrors how authors sometimes place a header once and
-        continue content on subsequent pages.
-    """
-    # Direct look-ups for pages with explicit headers
-    page_lookup: dict[tuple[str, int], str] = {
-        (hp.filename, hp.page_number): hp.header  # type: ignore[arg-type]
-        for hp in header_pages
-        if hp.has_header and hp.header  # ensure header text present
-    }
-
-    # Track last seen header per file for carry-forward
-    last_header: dict[str, str] = {}
-
-    # Sort embodiments to ensure forward iteration by page order within each file
-    dd_embs_sorted = sorted(dd_embs, key=lambda e: (e.filename, e.page_number))
-
-    for emb in dd_embs_sorted:
-        key = (emb.filename, emb.page_number)
-
-        if key in page_lookup:
-            # Direct match – use it and update last header cache
-            emb.header = page_lookup[key]
-            last_header[emb.filename] = page_lookup[key]
-        else:
-            # No header detected on this page – use carry-forward if available
-            if emb.header is None and emb.filename in last_header:
-                emb.header = last_header[emb.filename]
-
-    return dd_embs
->>>>>>> 8847736f
 
 async def process_patent_document(pdf_data: bytes, filename: str) -> list[Embodiment | DetailedDescriptionEmbodiment]:
     try:
@@ -874,7 +836,12 @@
         segmentation_total = time() - segmentation_start
         logger.info(f"Page segmentation completed in {segmentation_total:.2f} seconds")
 
-<<<<<<< HEAD
+        # Detect headers on detailed description pages
+        header_detection_pages = await detect_description_headers(
+            [page for page in segmented_pages if page.section == "detailed description"]
+        )
+        logger.info(f"Header detection completed for {len(header_detection_pages)} pages")
+
         # Detect glossary pages separately
         glossary_flags = await detect_glossary_pages(segmented_pages)
         flagged_pages = [pg for pg, flag in glossary_flags if flag.is_glossary_page]
@@ -887,13 +854,6 @@
         glossary_subsection = await extract_glossary_subsection(segmented_pages)
         if glossary_subsection:
             logger.info(f"Extracted {len(glossary_subsection.definitions)} glossary definitions via LLM")
-=======
-        # Detect headers on detailed description pages
-        header_detection_pages = await detect_description_headers(
-            [page for page in segmented_pages if page.section == "detailed description"]
-        )
-        logger.info(f"Header detection completed for {len(header_detection_pages)} pages")
->>>>>>> 8847736f
 
         # Extract embodiments       
         embodiments_extraction_start = time()
