--- conflicted
+++ resolved
@@ -143,19 +143,10 @@
             # Analyze with Gemini
             gemini_response = await asyncio.to_thread(
                 self.gemini_client.chat.completions.create,
-<<<<<<< HEAD
                 model="gpt-4.1",
                 messages=[
                     {"role": "system", "content": "Analyze this document comprehensively. and output a report course as much of the original document taxonomy that is recognized by the original sections and subsections, and also output your response in Markdown. Using proper highlighting for headers and the special words. Do not repeat the instructions you are given in your output. Do not mention what you're doing. Just output the report, breaking it down into different headers and paragraphs for easier reading. for headersv use #### for important words use ** word goes here **"},
                     {"role": "user", "content": parsed_content}
-=======
-                model="gemini-2.5-flash",
-                messages=[   
-                        {"role": "system", "content": system_prompt},
-                    {"role": "user", "content": parsed_content},
-                    {"role": "system", "content": self.system_prompt},
-                    {"role": "user", "content": parsed_content},
->>>>>>> 9a5e37e3
                 ],
                 reasoning_effort="low",
             )
