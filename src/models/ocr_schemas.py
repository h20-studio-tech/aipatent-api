--- conflicted
+++ resolved
@@ -18,9 +18,8 @@
     page_number: int = Field(
         ..., description="The page number of the page in the source file"
     )
-<<<<<<< HEAD
-    section: str = Field(..., description="The section of the embodiment in the source file")
-
+    section: str = Field(..., description="The section of the page in the source file")
+    image: Optional[str] = Field(None, description="The base64 encoded image of the page")
 class Glossary(ProcessedPage):
     definitions: list[GlossaryDefinition] = Field(
         ..., description="List of key term definitions extracted from the glossary/definitions subsection."
@@ -35,10 +34,6 @@
     )
     section: str = Field(..., description="The section of the embodiment in the source file")
 
-=======
-    section: str = Field(..., description="The section of the page in the source file")
-    image: Optional[str] = Field(None, description="The base64 encoded image of the page")
->>>>>>> 8847736f
 
 class Embodiment(BaseModel):
     text: str = Field(..., description="The embodiment")
@@ -107,16 +102,15 @@
             raise ValueError('Confidence must be between 0 and 1')
         return v
 
-<<<<<<< HEAD
-class GlossaryPageFlag(BaseModel):
-    is_glossary_page: bool = Field(
-        ..., description="True if the page contains glossary definitions"
-    )
-=======
 class HeaderDetection(BaseModel):
     header: Optional[str] = Field(None, description="the header detected in the page (None if not detected)")
     has_header: bool = Field(..., description="Confidence score for header detection")
 
 class HeaderDetectionPage(ProcessedPage, HeaderDetection):
     pass
->>>>>>> 8847736f
+
+
+class GlossaryPageFlag(BaseModel):
+    is_glossary_page: bool = Field(
+        ..., description="True if the page contains glossary definitions"
+    )